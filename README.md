--- conflicted
+++ resolved
@@ -1,20 +1,14 @@
-<<<<<<< HEAD
-# Perplexity MCP Server
-
-An intelligent research assistant powered by Perplexity's specialized AI models. Features automatic query complexity detection to route requests to the most appropriate model for optimal results. Unlike the Official server, it has search capabilities FOR EVERY TASK, essentially 
-=======
-We got an article about perplexity mcp! 
-https://cline.bot/blog/supercharge-cline-3-ways-to-build-better-with-perplexity-mcp
-
 # MCP-researcher Server
 [![smithery badge](https://smithery.ai/badge/@DaInfernalCoder/perplexity-mcp)](https://smithery.ai/server/@DaInfernalCoder/perplexity-mcp) 
 
-Your own research assistant inside of Cline! Utilizes Perplexity's new Sonar Pro API to get docs, create up-to-date api routes, and check deprecated code while you create features with Cline. 
+Your own research assistant inside of Cline! Utilizes Perplexity's new Sonar Pro API to get docs, create up-to-date api routes, and check deprecated code while you create features with Cline. Features automatic query complexity detection to route requests to the most appropriate model for optimal results.
 
 Includes Chain of Thought Reasoning and local chat history through SQLite thanks to Lix for the idea :)
 
+Check out our article about perplexity mcp! 
+https://cline.bot/blog/supercharge-cline-3-ways-to-build-better-with-perplexity-mcp
+
 <a href="https://glama.ai/mcp/servers/g1i6ilg8sl"><img width="380" height="200" src="https://glama.ai/mcp/servers/g1i6ilg8sl/badge" alt="MCP-researcher Server MCP server" /></a>
->>>>>>> 365cc129
 
 ## Tools
 
@@ -67,19 +61,7 @@
 
 ## Intelligent Model Selection
 
-<<<<<<< HEAD
 The server automatically analyzes query complexity to route requests to the most appropriate model:
-=======
-### Installing via Smithery
-
-To install MCP-researcher Server for Claude Desktop automatically via [Smithery](https://smithery.ai/server/@DaInfernalCoder/perplexity-mcp):
-
-```bash
-npx -y @smithery/cli install @DaInfernalCoder/perplexity-mcp --client claude
-```
-
-### paste this part into claude directly if you want to, the ai can install it for you
->>>>>>> 365cc129
 
 1. **Simple Queries** → Sonar Pro
    - Basic information lookup
@@ -99,6 +81,14 @@
    - Multi-faceted topics
 
 You can override the automatic selection using `force_model: true` in any tool's arguments.
+
+### Installing via Smithery
+
+To install MCP-researcher Server for Claude Desktop automatically via [Smithery](https://smithery.ai/server/@DaInfernalCoder/perplexity-mcp):
+
+```bash
+npx -y @smithery/cli install @DaInfernalCoder/perplexity-mcp --client claude
+```
 
 ## Setup
 
@@ -152,6 +142,7 @@
   }
 }
 ```
+
 ## Local Development
 
 1. Clone the repository
@@ -165,16 +156,9 @@
 
 ## Testing
 
-<<<<<<< HEAD
 - Type checking: `npm test`
 - Manual testing: `npm run inspector`
-=======
+
 ## Star History
 
-[![Star History Chart](https://api.star-history.com/svg?repos=DaInfernalCoder/perplexity-mcp&type=Date)](https://www.star-history.com/#DaInfernalCoder/perplexity-mcp&Date)
-
-Make sure to:
-- Replace /absolute/path/to with the actual path where you cloned the repository
-- Replace your-api-key-here with your Perplexity API key
-- Keep the same autoApprove settings for consistent behavior
->>>>>>> 365cc129
+[![Star History Chart](https://api.star-history.com/svg?repos=DaInfernalCoder/perplexity-mcp&type=Date)](https://www.star-history.com/#DaInfernalCoder/perplexity-mcp&Date)